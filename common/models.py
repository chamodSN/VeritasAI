from pydantic import BaseModel, Field
from typing import Optional, List, Dict, Any


class SearchRequest(BaseModel):
    case_type: str
    topic: str
    date_from: str | None
    date_to: str | None
<<<<<<< HEAD


class PrecedentRequest(BaseModel):
    case_id: str
    citations: List[str]


class PrecedentResponse(BaseModel):
    related_cases: List[Dict[str, Any]] = Field(default_factory=list)
=======
    
class SummaryRequest(BaseModel):
    case_id: str
    case_data: Optional[Dict[str, Any]] = None


class SummaryResponse(BaseModel):
    summary: Dict[str, Any]
>>>>>>> 3f2f9b3e
<|MERGE_RESOLUTION|>--- conflicted
+++ resolved
@@ -7,17 +7,13 @@
     topic: str
     date_from: str | None
     date_to: str | None
-<<<<<<< HEAD
-
 
 class PrecedentRequest(BaseModel):
     case_id: str
     citations: List[str]
 
-
 class PrecedentResponse(BaseModel):
     related_cases: List[Dict[str, Any]] = Field(default_factory=list)
-=======
     
 class SummaryRequest(BaseModel):
     case_id: str
@@ -25,5 +21,4 @@
 
 
 class SummaryResponse(BaseModel):
-    summary: Dict[str, Any]
->>>>>>> 3f2f9b3e
+    summary: Dict[str, Any]