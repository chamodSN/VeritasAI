--- conflicted
+++ resolved
@@ -67,9 +67,6 @@
 
 class SummaryResponse(BaseModel):
     summary: Dict[str, Any]
-<<<<<<< HEAD
-    
-=======
 
 class CitationRequest(BaseModel):
     case_id: str
@@ -77,5 +74,4 @@
 
 
 class CitationResponse(BaseModel):
-    citations: List[str]
->>>>>>> 4f5aaeb5
+    citations: List[str]