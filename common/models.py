<<<<<<< HEAD
# common/models.py (No changes necessary)
# common/models.py (Updated to add court field to SearchRequest)
=======
>>>>>>> fe2a4117
from pydantic import BaseModel, Field
from typing import Optional, List, Dict, Any


class SearchRequest(BaseModel):
    case_type: str = Field(
        "unknown", description="Detected case type (criminal/civil/…)")
    topic: str = Field("unknown", description="Detected legal topic/category")
    date_from: Optional[str] = Field(
        None, description="ISO date lower bound (YYYY-MM-DD)")
    date_to: Optional[str] = Field(
        None, description="ISO date upper bound (YYYY-MM-DD)")
    raw_query: Optional[str] = Field(
        None, description="Original user query for traceability")
    court: Optional[str] = Field(
        None, description="Court filter (e.g., 'scotus')")


class SearchResponse(BaseModel):
    case_ids: List[str] = Field(default_factory=list)
    hit_count: int = 0
    cases: List[Dict[str, Any]] = Field(default_factory=list)


class SummaryRequest(BaseModel):
    case_id: str
    case_data: Optional[Dict[str, Any]] = None


class SummaryResponse(BaseModel):
    summary: Dict[str, Any]


class CitationRequest(BaseModel):
    case_id: str
    case_data: Optional[Dict[str, Any]] = None


class CitationResponse(BaseModel):
    citations: List[str]


class QueryRequest(BaseModel):
    query: str


class PrecedentRequest(BaseModel):
    case_id: str
    citations: List[str]


class PrecedentResponse(BaseModel):
    related_cases: List[Dict[str, Any]] = Field(default_factory=list)


class Case(BaseModel):
    case_id: str
    case_name: str
    court: str
    decision: str
    summary: Dict[str, Any]
    citations: List[str]
    related_precedents: List[Dict[str, Any]] = Field(
        default_factory=list)  # Updated to match frontend expectation


class QueryResponse(BaseModel):
    cases: List[Case]
    case_type: str
    topic: str
    date_from: str | None
    date_to: str | None

class PrecedentRequest(BaseModel):
    case_id: str
    citations: List[str]

class PrecedentResponse(BaseModel):
    related_cases: List[Dict[str, Any]] = Field(default_factory=list)
    
class SummaryRequest(BaseModel):
    case_id: str
    case_data: Optional[Dict[str, Any]] = None


class SummaryResponse(BaseModel):
    summary: Dict[str, Any]<|MERGE_RESOLUTION|>--- conflicted
+++ resolved
@@ -1,8 +1,4 @@
-<<<<<<< HEAD
-# common/models.py (No changes necessary)
 # common/models.py (Updated to add court field to SearchRequest)
-=======
->>>>>>> fe2a4117
 from pydantic import BaseModel, Field
 from typing import Optional, List, Dict, Any
 
@@ -74,19 +70,4 @@
     case_type: str
     topic: str
     date_from: str | None
-    date_to: str | None
-
-class PrecedentRequest(BaseModel):
-    case_id: str
-    citations: List[str]
-
-class PrecedentResponse(BaseModel):
-    related_cases: List[Dict[str, Any]] = Field(default_factory=list)
-    
-class SummaryRequest(BaseModel):
-    case_id: str
-    case_data: Optional[Dict[str, Any]] = None
-
-
-class SummaryResponse(BaseModel):
-    summary: Dict[str, Any]+    date_to: str | None