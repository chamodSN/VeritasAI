--- conflicted
+++ resolved
@@ -1,13 +1,8 @@
-<<<<<<< HEAD
-# common/models.py (Updated to add court field to SearchRequest)
-=======
->>>>>>> 7d21ebca
 from pydantic import BaseModel, Field
 from typing import Optional, List, Dict, Any
 
 
 class SearchRequest(BaseModel):
-<<<<<<< HEAD
     case_type: str = Field(
         "unknown", description="Detected case type (criminal/civil/…)")
     topic: str = Field("unknown", description="Detected legal topic/category")
@@ -44,7 +39,6 @@
 
 class QueryResponse(BaseModel):
     cases: List[Case]
-=======
     case_type: str
     topic: str
     date_from: str | None
@@ -63,5 +57,4 @@
 
 
 class SummaryResponse(BaseModel):
-    summary: Dict[str, Any]
->>>>>>> 7d21ebca
+    summary: Dict[str, Any]